[package]
authors = ["Christoph Groß <caemor@mailbox.org>"]
categories = ["embedded", "hardware-support", "no-std"]
description = "An embedded-hal based driver for ePaper displays from Waveshare formerly published as eink-waveshare-rs"
documentation = "https://docs.rs/epd-waveshare"
homepage = "https://github.com/caemor/epd-waveshare"
keywords = ["ePaper", "Display", "epd", "eink"]
license = "ISC"
name = "epd-waveshare"
readme = "README.md"
repository = "https://github.com/Caemor/epd-waveshare.git"
version = "0.5.0"
edition = "2018"

[badges]
# travis-ci = { repository = "caemor/epd-waveshare" }

[dependencies]
<<<<<<< HEAD
embedded-graphics = { version = "0.6.1", optional = true}
embedded-hal = "1.0.0-alpha.2"
=======
embedded-graphics-core = { version = "0.3.2", optional = true}
embedded-hal = {version = "0.2.4", features = ["unproven"]}
>>>>>>> bf810dc1
bit_field = "0.10.1"

[dev-dependencies]
embedded-graphics = "0.7.1"
linux-embedded-hal = "0.3"
embedded-hal-mock = "0.8"

[features]
default = ["graphics"]

graphics = ["embedded-graphics-core"]

# Offers an alternative fast full lut for type_a displays, but the refreshed screen isnt as clean looking
type_a_alternative_faster_lut = []<|MERGE_RESOLUTION|>--- conflicted
+++ resolved
@@ -16,13 +16,8 @@
 # travis-ci = { repository = "caemor/epd-waveshare" }
 
 [dependencies]
-<<<<<<< HEAD
-embedded-graphics = { version = "0.6.1", optional = true}
 embedded-hal = "1.0.0-alpha.2"
-=======
 embedded-graphics-core = { version = "0.3.2", optional = true}
-embedded-hal = {version = "0.2.4", features = ["unproven"]}
->>>>>>> bf810dc1
 bit_field = "0.10.1"
 
 [dev-dependencies]
