--- conflicted
+++ resolved
@@ -115,13 +115,8 @@
             spi.try_write(data)?;
         }
 
-<<<<<<< HEAD
-        // deativate spi with cs high
+        // deactivate spi with cs high
         let _ = self.cs.try_set_high();
-=======
-        // deactivate spi with cs high
-        let _ = self.cs.set_high();
->>>>>>> bf810dc1
 
         Ok(())
     }
@@ -174,15 +169,9 @@
     /// The timing of keeping the reset pin low seems to be important and different per device.
     /// Most displays seem to require keeping it low for 10ms, but the 7in5_v2 only seems to reset
     /// properly with 2ms
-<<<<<<< HEAD
-    pub(crate) fn reset<DELAY: DelayMs<u8>>(&mut self, delay: &mut DELAY, duration: u8) {
+    pub(crate) fn reset(&mut self, delay: &mut DELAY, duration: u8) {
         let _ = self.rst.try_set_high();
         delay.try_delay_ms(10);
-=======
-    pub(crate) fn reset(&mut self, delay: &mut DELAY, duration: u8) {
-        let _ = self.rst.set_high();
-        delay.delay_ms(10);
->>>>>>> bf810dc1
 
         let _ = self.rst.try_set_low();
         delay.try_delay_ms(duration);
